<<<<<<< HEAD
import {
  KeyValuePair,
  DataType,
  ERROR_REASONS,
  FieldSchema,
  DataTypeStringEnum,
  DEFAULT_MIN_INT64,
  SearchResultData,
} from '../';
=======
import { KeyValuePair, DataType, ERROR_REASONS, SparseFloatVector } from '../';
>>>>>>> 329d70e3
import { Pool } from 'generic-pool';

/**
 * Promisify a function call with optional timeout
 * @param obj - The object containing the target function
 * @param target - The name of the target function to call
 * @param params - The parameters to pass to the target function
 * @param timeout - Optional timeout in milliseconds
 * @returns A Promise that resolves with the result of the target function call
 */
export async function promisify(
  pool: Pool<any>,
  target: string,
  params: any,
  timeout: number
): Promise<any> {
  // Calculate the deadline for the function call
  const t = timeout === 0 ? 1000 * 60 * 60 * 24 : timeout;

  // get client
  const client = await pool.acquire();

  // Create a new Promise that wraps the target function call
  return new Promise((resolve, reject) => {
    try {
      // Call the target function with the provided parameters and deadline
      client[target](
        params,
        { deadline: new Date(Date.now() + t) },
        (err: any, result: any) => {
          if (err) {
            // If there was an error, reject the Promise with the error
            reject(err);
          }
          // Otherwise, resolve the Promise with the result
          resolve(result);
        }
      );
    } catch (e: any) {
      reject(e);
    } finally {
      if (client) {
        pool.release(client);
      }
    }
  });
}

export const findKeyValue = (obj: KeyValuePair[], key: string) =>
  obj.find(v => v.key === key)?.value;

export const sleep = (time: number) => {
  return new Promise(resolve => setTimeout(resolve, time));
};

// build default schema
export const buildDefaultSchema = (data: {
  dimension: number;
  primary_field_name: string;
  id_type: DataType.Int64 | DataType.VarChar;
  vector_field_name: string;
  auto_id: boolean;
}) => {
  return [
    {
      name: data.primary_field_name,
      data_type: data.id_type,
      is_primary_key: true,
      autoID: data.auto_id,
    },
    {
      name: data.vector_field_name,
      data_type: DataType.FloatVector,
      dim: data.dimension,
    },
  ];
};

function convertToCamelCase(str: string) {
  return str.replace(/_(.)/g, function (match, letter) {
    return letter.toUpperCase();
  });
}

export const getDataKey = (type: DataType, camelCase: boolean = false) => {
  let dataKey = '';
  switch (type) {
    case DataType.FloatVector:
      dataKey = 'float_vector';
      break;
    case DataType.Float16Vector:
      dataKey = 'float16_vector';
      break;
    case DataType.BFloat16Vector:
      dataKey = 'bfloat16_vector';
      break;
    case DataType.BinaryVector:
      dataKey = 'binary_vector';
      break;
    case DataType.SparseFloatVector:
      dataKey = 'sparse_float_vector';
      break;
    case DataType.Double:
      dataKey = 'double_data';
      break;
    case DataType.Float:
      dataKey = 'float_data';
      break;
    case DataType.Int64:
      dataKey = 'long_data';
      break;
    case DataType.Int32:
    case DataType.Int16:
    case DataType.Int8:
      dataKey = 'int_data';
      break;
    case DataType.Bool:
      dataKey = 'bool_data';
      break;
    case DataType.VarChar:
      dataKey = 'string_data';
      break;
    case DataType.Array:
      dataKey = 'array_data';
      break;
    case DataType.JSON:
      dataKey = 'json_data';
      break;
    case DataType.None:
      dataKey = 'none';
      break;

    default:
      throw new Error(
        `${ERROR_REASONS.INSERT_CHECK_WRONG_DATA_TYPE} "${type}."`
      );
  }
  return camelCase ? convertToCamelCase(dataKey) : dataKey;
};

<<<<<<< HEAD
/**
 * Returns the query iterator expression based on the provided parameters.
 *
 * @param params - The parameters for generating the query iterator expression.
 * @param params.expr - The expression to be combined with the iterator expression.
 * @param params.pkField - The primary key field schema.
 * @param params.page - The current page number.
 * @param params.pageCache - The cache of previous pages.
 * @returns The query iterator expression.
 */
export const getQueryIteratorExpr = (params: {
  expr: string;
  pkField: FieldSchema;
  lastPKId: string | number;
}) => {
  // get params
  const { expr, lastPKId, pkField } = params;

  // If cache does not exist, return expression based on primaryKey type
  let compareValue = '';
  if (!lastPKId) {
    // get default value
    compareValue =
      pkField?.data_type === DataTypeStringEnum.VarChar
        ? ''
        : `${DEFAULT_MIN_INT64}`;
  } else {
    compareValue = lastPKId as string;
  }

  // return expr combined with iteratorExpr
  return getPKFieldExpr({
    pkField,
    value: compareValue,
    expr,
    condition: '>',
  });
};

// return distance range between the first and last item for the given search results
export const getRangeFromSearchResult = (results: SearchResultData[]) => {
  // get first item
  const firstItem = results[0];
  const lastItem = results[results.length - 1];

  if (firstItem && lastItem) {
    const radius = lastItem.score * 2 - firstItem.score;
    return {
      radius: radius,
      lastDistance: lastItem.score,
      id: lastItem.id,
    };
  } else {
    return {
      radius: 0,
      lastDistance: 0,
    };
  }
};

// return pk filed != expression based on pk field type, if pk field is string, return pk field != ''
export const getPKFieldExpr = (data: {
  pkField: FieldSchema;
  value: string | number;
  condition?: string;
  expr?: string;
}) => {
  const { pkField, value, condition = '!=', expr = '' } = data;
  const pkValue =
    pkField?.data_type === DataTypeStringEnum.VarChar
      ? `'${value}'`
      : `${value}`;
  return `${pkField?.name} ${condition} ${pkValue}${expr ? ` && ${expr}` : ''}`;
=======
// get biggest size of sparse vector array
export const getSparseDim = (data: SparseFloatVector[]) => {
  let dim = 0;
  for (const row of data) {
    const indices = Object.keys(row).map(Number);
    if (indices.length > dim) {
      dim = indices.length;
    }
  }
  return dim;
>>>>>>> 329d70e3
};<|MERGE_RESOLUTION|>--- conflicted
+++ resolved
@@ -1,4 +1,3 @@
-<<<<<<< HEAD
 import {
   KeyValuePair,
   DataType,
@@ -7,10 +6,8 @@
   DataTypeStringEnum,
   DEFAULT_MIN_INT64,
   SearchResultData,
+  SparseFloatVector,
 } from '../';
-=======
-import { KeyValuePair, DataType, ERROR_REASONS, SparseFloatVector } from '../';
->>>>>>> 329d70e3
 import { Pool } from 'generic-pool';
 
 /**
@@ -151,7 +148,6 @@
   return camelCase ? convertToCamelCase(dataKey) : dataKey;
 };
 
-<<<<<<< HEAD
 /**
  * Returns the query iterator expression based on the provided parameters.
  *
@@ -225,7 +221,7 @@
       ? `'${value}'`
       : `${value}`;
   return `${pkField?.name} ${condition} ${pkValue}${expr ? ` && ${expr}` : ''}`;
-=======
+};
 // get biggest size of sparse vector array
 export const getSparseDim = (data: SparseFloatVector[]) => {
   let dim = 0;
@@ -236,5 +232,4 @@
     }
   }
   return dim;
->>>>>>> 329d70e3
 };
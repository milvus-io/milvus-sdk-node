import { promisify } from "../utils";
import { Client } from "./Client";
import {
  ResStatus,
  DescribeIndexResponse,
  GetIndexStateResponse,
  GetIndexBuildProgressResponse,
} from "./types";
import {
  CreateIndexReq,
  DescribeIndexReq,
  DropIndexReq,
  GetIndexBuildProgressReq,
  GetIndexStateReq,
} from "./types/Index";
import { parseToKeyValue } from "./utils/Format";

export class Index extends Client {
  /**
   * Create an index on a vector field. Note that index building is an async progress.
   *
   * @param data
   *  | Property           | Type   |           Description              |
   *  | :----------------- | :----  | :-------------------------------  |
<<<<<<< HEAD
   *  | collection_name    | string |        collection name       |
   *  | field_name         | string |        field name       |
   *  | extra_params       | object | parameters: { index_type: string; metric_type: string; params: string; };      |
=======
   *  | collection_name    | String |        Collection name       |
   *  | field_name         | String |        Field name       |
   *  | extra_params       | CreateIndexParam[] | Parameters: {key: "index_type" \| "metric_type" \| "params";value:string}      |
>>>>>>> f3091c55
   *
   * @return
   *  | Property      | Description |
   *  | :-------------| :--------  |
   *  | error_code    | Error code number      |
   *  | reason        | Error cause   |
   *
   *
   * #### Example
   *
   * ```
   *  new milvusClient(MILUVS_IP).collectionManager.createIndex({
   *     collection_name: 'my_collection',
   *     field_name: "vector_01",
   *     extra_params: {
   *       index_type: "IVF_FLAT",
   *       metric_type: "IP",
   *       params: JSON.stringify({ nlist: 10 }),
   *     },
   *  });
   * ```
   */
  async createIndex(data: CreateIndexReq): Promise<ResStatus> {
    const params = {
      ...data,
      extra_params: parseToKeyValue(data.extra_params),
    };
    const promise = await promisify(this.client, "CreateIndex", params);
    return promise;
  }

  /**
   * Show index information. Current release of Milvus only supports showing latest built index.
   *
   * @param data
   *  | Property           | Type   |           Description              |
   *  | :----------------- | :----  | :-------------------------------  |
   *  | collection_name    | String |       Collection name       |
   *
   * @return
   *  | Property      | Description |
   *  | :-------------| :--------  |
   *  | status        |  { error_code: number, reason: string } |
   *  | index_descriptions        | Index information |
   *
   *
   * #### Example
   *
   * ```
   *  new milvusClient(MILUVS_IP).indexManager.describeIndex({
   *     collection_name: 'my_collection',
   *  });
   * ```
   */
  async describeIndex(data: DescribeIndexReq): Promise<DescribeIndexResponse> {
    const promise = await promisify(this.client, "DescribeIndex", data);
    return promise;
  }

  /**
   * Show index building state.
   *
   * @param data
   *  | Property           | Type   |           Description              |
   *  | :----------------- | :----  | :-------------------------------  |
   *  | collection_name    | string |       Collection name       |
   *
   * @return
   *  | Property      | Description |
   *  | :-------------| :--------  |
   *  | status        |  { error_code: number, reason: string } |
   *  | state         | Index building state |
   *
   *
   * #### Example
   *
   * ```
   *  new milvusClient(MILUVS_IP).indexManager.getIndexState({
   *     collection_name: 'my_collection',
   *  });
   * ```
   */
  async getIndexState(data: GetIndexStateReq): Promise<GetIndexStateResponse> {
    const promise = await promisify(this.client, "GetIndexState", data);
    return promise;
  }

  /**
   * Show index building progress.
   *
   * @param data
   *  | Property           | Type   |           Description              |
   *  | :----------------- | :----  | :-------------------------------  |
   *  | collection_name    | String |       Collection name       |
   *
   *
   * @return
   *  | Property      | Description |
   *  | :-------------| :--------  |
   *  | status        |  { error_code: number, reason: string } |
   *  | indexed_rows  |  Row count that successfully built with index |
   *  | total_rows    |  Total row count |
   *
   *
   *
   * #### Example
   *
   * ```
   *  new milvusClient(MILUVS_IP).indexManager.getIndexBuildProgress({
   *     collection_name: 'my_collection',
   *  });
   * ```
   */
  async getIndexBuildProgress(
    data: GetIndexBuildProgressReq
  ): Promise<GetIndexBuildProgressResponse> {
    // Now we dont have index name, just empty is fine
    data.index_name = "";
    const promise = await promisify(this.client, "GetIndexBuildProgress", data);
    return promise;
  }

  /**
   * Drop an index.
   *
   * @param data
   *  | Property           | Type   |           Description              |
   *  | :----------------- | :----  | :-------------------------------  |
   *  | collection_name    | String |       Collection name       |
   *
   *
   * @return
   *  | Property      | Description |
   *  | :-------------| :--------  |
   *  | error_code    | Error code number      |
   *  | reason        | Error cause |
   *
   * #### Example
   *
   * ```
   *  new milvusClient(MILUVS_IP).indexManager.dropIndex({
   *     collection_name: 'my_collection',
   *  });
   * ```
   */
  async dropIndex(data: DropIndexReq): Promise<ResStatus> {
    const promise = await promisify(this.client, "DropIndex", data);
    return promise;
  }
}<|MERGE_RESOLUTION|>--- conflicted
+++ resolved
@@ -22,15 +22,9 @@
    * @param data
    *  | Property           | Type   |           Description              |
    *  | :----------------- | :----  | :-------------------------------  |
-<<<<<<< HEAD
-   *  | collection_name    | string |        collection name       |
-   *  | field_name         | string |        field name       |
-   *  | extra_params       | object | parameters: { index_type: string; metric_type: string; params: string; };      |
-=======
    *  | collection_name    | String |        Collection name       |
    *  | field_name         | String |        Field name       |
-   *  | extra_params       | CreateIndexParam[] | Parameters: {key: "index_type" \| "metric_type" \| "params";value:string}      |
->>>>>>> f3091c55
+   *  | extra_params       | Object | Parameters: { index_type: string; metric_type: string; params: string; };      |
    *
    * @return
    *  | Property      | Description |

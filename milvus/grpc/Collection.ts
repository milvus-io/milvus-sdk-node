--- conflicted
+++ resolved
@@ -97,12 +97,8 @@
     const {
       fields,
       collection_name,
-<<<<<<< HEAD
-      consistency_level = 'Strong',
-=======
       consistency_level = 'Bounded',
       num_partitions,
->>>>>>> 850eee2a
     } = data || {};
 
     // Check if fields and collection_name are present, otherwise throw an error.

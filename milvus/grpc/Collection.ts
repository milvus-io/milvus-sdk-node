import { Database } from './Database';
import {
  ERROR_REASONS,
  ConsistencyLevelEnum,
  ErrorCode,
  CollectionData,
  CreateCollectionReq,
  DescribeCollectionReq,
  DropCollectionReq,
  GetCollectionStatisticsReq,
  LoadCollectionReq,
  ReleaseLoadCollectionReq,
  ShowCollectionsReq,
  ShowCollectionsType,
  HasCollectionReq,
  CreateAliasReq,
  DropAliasReq,
  AlterAliasReq,
  CompactReq,
  GetCompactionStateReq,
  GetCompactionPlansReq,
  GetReplicaReq,
  RenameCollectionReq,
  GetLoadingProgressReq,
  GetLoadStateReq,
  BoolResponse,
  ResStatus,
  CompactionResponse,
  DescribeCollectionResponse,
  GetCompactionPlansResponse,
  GetCompactionStateResponse,
  ShowCollectionsResponse,
  StatisticsResponse,
  ReplicasResponse,
  GetLoadingProgressResponse,
  GetLoadStateResponse,
  promisify,
  formatKeyValueData,
  checkCollectionFields,
  checkCollectionName,
  sleep,
  formatCollectionSchema,
  formatDescribedCol,
  validatePartitionNumbers,
} from '../';

/**
 * @see [collection operation examples](https://github.com/milvus-io/milvus-sdk-node/blob/main/example/Collection.ts)
 */
export class Collection extends Database {
  /**
   * Create a collection in Milvus.
   *
   * @param data
   *  | Property | Type | Description |
   *  | :-- | :-- | :-- |
   *  | collection_name | String | Collection name |
   *  | description | String | Collection description |
   *  | num_partitions | number | number of partitions allowed |
   *  | consistency_level | String | "Strong"(Milvus default) | "Session" | "Bounded"| "Eventually" | "Customized"; |
   *  | fields | <a href="https://github.com/milvus-io/milvus-sdk-node/blob/main/milvus/types/Collection.ts#L8" target="_blank">FieldType</a> | Field data |
   *  | timeout? | number | An optional duration of time in millisecond to allow for the RPC. If it is set to undefined, the client keeps waiting until the server responds or error occurs. Default is undefined |
   *
   * @returns
   *  | Property      | Description |
   *  | :-- | :-- |
   *  | error_code    | Error code number      |
   *  | reason        | Error cause          |
   *
   * #### Example
   *
   * ```
   *  new milvusClient(MILUVS_ADDRESS).createCollection({
   *    collection_name: 'my_collection',
   *    fields: [
   *      {
   *        name: "vector_01",
   *        description: "vector field",
   *        data_type: DataType.FloatVect,
   *        type_params: {
   *          dim: "8"
   *        }
   *      },
   *      {
   *        name: "age",
   *        data_type: DataType.Int64,
   *        autoID: true,
   *        is_primary_key: true,
   *        description: "",
   *      },
   *  ],
   *  });
   * ```
   */
  async createCollection(data: CreateCollectionReq): Promise<ResStatus> {
    // Destructure the data object and set default values for consistency_level and description.
    const {
      fields,
      collection_name,
      consistency_level = 'Bounded',
      num_partitions,
    } = data || {};

    // Check if fields and collection_name are present, otherwise throw an error.
    if (!fields?.length || !collection_name) {
      throw new Error(ERROR_REASONS.CREATE_COLLECTION_CHECK_PARAMS);
    }

    // Check if the fields are valid.
    checkCollectionFields(fields);

    // if num_partitions is set, validate it
    if (typeof num_partitions !== 'undefined') {
      validatePartitionNumbers(num_partitions);
    }

    // Create the payload object with the collection_name, description, and fields.
    // it should follow CollectionSchema in schema.proto
    const payload = formatCollectionSchema(data, this.fieldSchemaType);

    // Create the collectionParams object from the payload.
    const collectionParams = this.collectionSchemaType.create(payload);

    // Encode the collectionParams object to bytes.
    const schemaBytes = this.collectionSchemaType
      .encode(collectionParams)
      .finish();

    // Get the consistency level value from the ConsistencyLevelEnum object.
    const level =
      ConsistencyLevelEnum[consistency_level] ?? ConsistencyLevelEnum.Bounded;

    // Call the promisify function to create the collection.
    const create = await promisify(
      this.client,
      'CreateCollection',
      {
        ...data,
        schema: schemaBytes,
        consistency_level: level,
      },
      data.timeout || this.timeout
    );

    // load index

    // Return the promise.
    return create;
  }

  /**
 * Check if a collection exists.
 *
 * @param data
 *  | Property | Type | Description |
 *  | :-- | :-- | :-- |
 *  | collection_name | String | Collection name |
 *  | timeout? | number | An optional duration of time in millisecond to allow for the RPC. If it is set to undefined, the client keeps waiting until the server responds or error occurs. Default is undefined |
 * 
 * @returns
 *  | Property | Description |
 *  | :-- | :-- |
 *  | status | { error_code: number, reason: string } |
 *  | value | `true` or `false` |

 *
 * #### Example
 *
 * ```
 *  new milvusClient(MILUVS_ADDRESS).hasCollection({
 *     collection_name: 'my_collection',
 *  });
 * ```
 */
  async hasCollection(data: HasCollectionReq): Promise<BoolResponse> {
    checkCollectionName(data);

    const promise = await promisify(
      this.client,
      'HasCollection',
      data,
      data.timeout || this.timeout
    );
    return promise;
  }

  /**
 * List all collections or get collection loading status.
 *
 * @param data
 *  | Property | Type | Description |
 *  | :-- | :-- | :-- |
 *  | type(optional) | enum | All -> 0, Loaded -> 1 |
 *  | collection_names(optional) | String[] | If `type = Loaded`, Milvus will return `collection_names inMemory_percentages` |
 *  | timeout? | number | An optional duration of time in millisecond to allow for the RPC. If it is set to undefined, the client keeps waiting until the server responds or error occurs. Default is undefined |

 *
 * @returns
 * | Property | Description |
 *  | :-- | :-- |
 *  | status | { error_code: number, reason: string } |
 *  | data |  Contains collection name, ID , timestamp (UTC created time), and loadedPercentage (100 means loaded) |
 *
 *
 * #### Example
 *
 * ```
 *  new milvusClient(MILUVS_ADDRESS).showCollections();
 * ```
 */
  async showCollections(
    data?: ShowCollectionsReq
  ): Promise<ShowCollectionsResponse> {
    const promise = await promisify(
      this.client,
      'ShowCollections',
      {
        type: data ? data.type : ShowCollectionsType.All,
        collection_names: data?.collection_names || [],
      },
      data?.timeout || this.timeout
    );
    const result: CollectionData[] = [];
    promise.collection_names.forEach((name: string, index: number) => {
      result.push({
        name,
        id: promise.collection_ids[index],
        timestamp: promise.created_utc_timestamps[index],
        loadedPercentage: promise.inMemory_percentages[index],
      });
    });
    promise.data = result;

    return promise;
  }

  // alias
  list_collections = this.showCollections;

  /**
   * Show the details of a collection, e.g. name, schema.
   *
   * @param data
   *  | Property | Type | Description |
   *  | :-- | :-- | :-- |
   *  | collection_name | String | Collection name |
   *  | timeout? | number | An optional duration of time in millisecond to allow for the RPC. If it is set to undefined, the client keeps waiting until the server responds or error occurs. Default is undefined       |
   *
   * @returns
   * | Property | Description |
   *  | :-- | :-- |
   *  | status | { error_code: number, reason: string } |
   *  | schema | Information of all fields in this collection |
   *  | collectionID  | Collection ID |
   *
   *
   * #### Example
   *
   * ```
   *  new milvusClient(MILUVS_ADDRESS).describeCollection({
   *    collection_name: 'my_collection',
   *  });
   * ```
   */
  async describeCollection(
    data: DescribeCollectionReq
  ): Promise<DescribeCollectionResponse> {
    checkCollectionName(data);

    const promise = await promisify(
      this.client,
      'DescribeCollection',
      data,
      data.timeout || this.timeout
    );

    return formatDescribedCol(promise);
  }

  /**
   * Show the statistics information of a collection.
   *
   * @param data
   *  | Property | Type | Description |
   *  | :-- | :-- | :-- |
   *  | collection_name | String | Collection name |
   *  | timeout? | number | An optional duration of time in millisecond to allow for the RPC. If it is set to undefined, the client keeps waiting until the server responds or error occurs. Default is undefined       |
   *
   * @returns
   * | Property | Description |
   *  | :-- | :-- |
   *  | status | { error_code: number, reason: string } |
   *  | stats | [{key: string, value: string}] |
   *  | data | Transform **stats** to { row_count: 0 } |
   *
   *
   * #### Example
   *
   * ```
   *  new milvusClient(MILUVS_ADDRESS).getCollectionStatistics({
   *    collection_name: 'my_collection',
   *  });
   * ```
   */
  async getCollectionStatistics(
    data: GetCollectionStatisticsReq
  ): Promise<StatisticsResponse> {
    checkCollectionName(data);

    const promise = await promisify(
      this.client,
      'GetCollectionStatistics',
      data,
      data.timeout || this.timeout
    );

    promise.data = formatKeyValueData(promise.stats, ['row_count']);

    return promise;
  }

  /**
   * Load collection data into query nodes, then you can do vector search on this collection.
   * It's async function, but we can use showCollections to check loading status.
   *
   * @param data
   *  | Property | Type | Description |
   *  | :--- | :-- | :-- |
   *  | collection_name    | String | Collection name |
   *  | replica_number? | number | replica number |
   *  | resource_groups? | String[] | resource group names |
   *  | timeout? | number | An optional duration of time in millisecond to allow for the RPC. If it is set to undefined, the client keeps waiting until the server responds or error occurs. Default is undefined |
   *
   * @returns
   *  | Property | Description |
   *  | :-- | :-- |
   *  | error_code | Error code number |
   *  | reason | Error cause |
   *
   * #### Example
   *
   * ```
   *  new milvusClient(MILUVS_ADDRESS).loadCollection({
   *    collection_name: 'my_collection',
   *  });
   * ```
   */
  async loadCollection(data: LoadCollectionReq): Promise<ResStatus> {
    checkCollectionName(data);

    const promise = await promisify(
      this.client,
      'LoadCollection',
      data,
      data.timeout || this.timeout
    );
    return promise;
  }

  /**
   * Same function with loadCollection, but it's sync function.
   * Help to ensure this collection is loaded.
   *
   * @param data
   *  | Property | Type  | Description |
   *  | :--- | :-- | :-- |
   *  | collection_name | String | Collection name |
   *  | replica_number？ | number | replica number |
   *  | resource_groups？ | String[] | resource group |
   *  | timeout？ | number | An optional duration of time in millisecond to allow for the RPC. If it is set to undefined, the client keeps waiting until the server responds or error occurs. Default is undefined |
   *
   * @returns
   *  | Property | Description |
   *  | :-- | :-- |
   *  | error_code | Error code number |
   *  | reason | Error cause |
   *
   * #### Example
   *
   * ```
   *  new milvusClient(MILUVS_ADDRESS).loadCollectionSync({
   *    collection_name: 'my_collection',
   *  });
   * ```
   */
  async loadCollectionSync(data: LoadCollectionReq): Promise<ResStatus> {
    checkCollectionName(data);

    const promise = await promisify(
      this.client,
      'LoadCollection',
      data,
      data.timeout || this.timeout
    );

    if (promise.error_code !== ErrorCode.SUCCESS) {
      throw new Error(
        `ErrorCode: ${promise.error_code}. Reason: ${promise.reason}`
      );
    }

    let loadedPercentage = 0;
    while (Number(loadedPercentage) < 100) {
      let res = await this.getLoadingProgress({
        collection_name: data.collection_name,
      });

      if (res.status.error_code !== ErrorCode.SUCCESS) {
        throw new Error(
          `ErrorCode: ${res.status.error_code}. Reason: ${res.status.reason}`
        );
      }
      loadedPercentage = Number(res.progress);
      // sleep 400ms
      await sleep(400);
    }

    return promise;
  }

  /**
   * Release a collection from cache to reduce cache usage.
   * Note that you cannot search while the corresponding collection is unloaded.
   *
   * @param data
   *  | Property | Type | Description |
   *  | :-- | :-- | :-- |
   *  | collection_name | String | Collection name |
   *  | timeout? | number | An optional duration of time in millisecond to allow for the RPC. If it is set to undefined, the client keeps waiting until the server responds or error occurs. Default is undefined       |
   *
   * @returns
   *  | Property | Description |
   *  | :-- | :-- |
   *  | error_code | Error code number |
   *  | reason | Error cause |
   *
   * #### Example
   *
   * ```
   *  new milvusClient(MILUVS_ADDRESS).releaseCollection({
   *    collection_name: 'my_collection',
   *  });
   * ```
   */
  async releaseCollection(data: ReleaseLoadCollectionReq): Promise<ResStatus> {
    checkCollectionName(data);

    const promise = await promisify(
      this.client,
      'ReleaseCollection',
      data,
      data.timeout || this.timeout
    );
    return promise;
  }

  /**
   * Rename a collection
   *
   * @param data
   *  | Property | Type | Description |
   *  | :-- | :-- | :-- |
   *  | collection_name | String | old collection name |
   *  | new_collection_name | String | new collection name |
   *  | timeout? | number | An optional duration of time in millisecond to allow for the RPC. If it is set to undefined, the client keeps waiting until the server responds or error occurs. Default is undefined       |
   *
   * @returns
   *  | Property | Description |
   *  | :-- | :-- |
   *  | error_code | Error code number |
   *  | reason | Error cause |
   *
   * #### Example
   *
   * ```
   *  new milvusClient(MILUVS_ADDRESS).renameCollection({
   *    collection_name: 'my_collection',
   *    new_collection_name: 'my_new_collection'
   *  });
   * ```
   */
  async renameCollection(data: RenameCollectionReq): Promise<ResStatus> {
    const promise = await promisify(
      this.client,
      'RenameCollection',
      {
        oldName: data.collection_name,
        newName: data.new_collection_name,
      },
      data.timeout || this.timeout
    );
    return promise;
  }

  /**
   * Drop a collection. Note that this drops all data in the collection.
   *
   * @param data
   *  | Property | Type | Description |
   *  | :-- | :-- | :-- |
   *  | collection_name | String | Collection name |
   *  | timeout? | number | An optional duration of time in millisecond to allow for the RPC. If it is set to undefined, the client keeps waiting until the server responds or error occurs. Default is undefined. |
   *
   * @returns
   *  | Property | Description |
   *  | :-- | :-- |
   *  | error_code | Error code number |
   *  | reason | Error cause |
   *
   * #### Example
   *
   * ```
   *  new milvusClient(MILUVS_ADDRESS).dropCollection({
   *    collection_name: 'my_collection',
   *  });
   * ```
   */
  async dropCollection(data: DropCollectionReq): Promise<ResStatus> {
    checkCollectionName(data);

    const promise = await promisify(
      this.client,
      'DropCollection',
      data,
      data.timeout || this.timeout
    );
    return promise;
  }

  // alias
  drop_collection = this.dropCollection;

  /**
   * Create collection alias, then you can use alias instead of collection_name when you do vector search
   *
   * @param data
   *  | Property | Type | Description |
   *  | :-- | :-- | :-- |
   *  | alias | String | alias name |
   *  | collection_name | String | Collection name |
   *  | timeout? | number | An optional duration of time in millisecond to allow for the RPC. If it is set to undefined, the client keeps waiting until the server responds or error occurs. Default is undefined. |
   *
   * @returns
   *  | Property | Description |
   *  | :-- | :-- |
   *  | error_code | Error code number |
   *  | reason | Error cause |
   *
   *
   * #### Example
   *
   * ```
   *  new milvusClient(MILUVS_ADDRESS).createAlias({
   *    alias: 'my_collection_alis',
   *    collection_name: 'my_collection',
   *  });
   * ```
   */
  async createAlias(data: CreateAliasReq): Promise<ResStatus> {
    checkCollectionName(data);
    if (!data.alias) {
      throw new Error(ERROR_REASONS.ALIAS_NAME_IS_REQUIRED);
    }
    const promise = await promisify(
      this.client,
      'CreateAlias',
      data,
      data.timeout || this.timeout
    );
    return promise;
  }

  /**
   * Drop a collection alias
   *
   * @param data
   *  | Property | Type | Description |
   *  | :-- | :-- | :-- |
   *  | alias | String | alias name |
   *  | collection_name | String | Collection name |
   *  | timeout? | number | An optional duration of time in millisecond to allow for the RPC. If it is set to undefined, the client keeps waiting until the server responds or error occurs. Default is undefined. |
   *
   * @returns
   *  | Property | Description |
   *  | :-- | :-- |
   *  | error_code | Error code number |
   *  | reason | Error cause |
   *
   *
   * #### Example
   *
   * ```
   *  new milvusClient(MILUVS_ADDRESS).dropAlias({
   *    alias: 'my_collection_alis',
   *    collection_name: 'my_collection',
   *  });
   * ```
   */
  async dropAlias(data: DropAliasReq): Promise<ResStatus> {
    if (!data.alias) {
      throw new Error(ERROR_REASONS.ALIAS_NAME_IS_REQUIRED);
    }
    const promise = await promisify(
      this.client,
      'DropAlias',
      data,
      data.timeout || this.timeout
    );
    return promise;
  }

  /**
   * alter a collection alias
   *
   * @param data
   *  | Property | Type | Description |
   *  | :-- | :-- | :-- |
   *  | alias | String | alias name |
   *  | collection_name | String | Collection name |
   *  | timeout? | number | An optional duration of time in millisecond to allow for the RPC. If it is set to undefined, the client keeps waiting until the server responds or error occurs. Default is undefined. |
   *
   * @returns
   *  | Property | Description |
   *  | :-- | :-- |
   *  | error_code | Error code number |
   *  | reason | Error cause |
   *
   *
   * #### Example
   *
   * ```
   *  new milvusClient(MILUVS_ADDRESS).alterAlais({
   *    alias: 'my_collection_alis',
   *    collection_name: 'my_collection',
   *  });
   * ```
   */
  async alterAlias(data: AlterAliasReq): Promise<ResStatus> {
    checkCollectionName(data);
    if (!data.alias) {
      throw new Error(ERROR_REASONS.ALIAS_NAME_IS_REQUIRED);
    }
    const promise = await promisify(
      this.client,
      'AlterAlias',
      data,
      data.timeout || this.timeout
    );
    return promise;
  }

  /**
   * Do compaction for the collection.
   *
   * @param data
   *  | Property | Type | Description |
   *  | :-- | :-- | :-- |
   *  | collection_name | String | The collection name to compact |
   *  | timeout? | number | An optional duration of time in millisecond to allow for the RPC. If it is set to undefined, the client keeps waiting until the server responds or error occurs. Default is undefined |
   *
   * @returns
   *  | Property | Description |
   *  | :-- | :-- |
   *  | status | { error_code: number, reason: string } |
   *  | compactionID | compaction ID |
   *
   * #### Example
   *
   * ```
   *  new milvusClient(MILUVS_ADDRESS).compact({
   *    collection_name: 'my_collection',
   *  });
   * ```
   */
  async compact(data: CompactReq): Promise<CompactionResponse> {
    checkCollectionName(data);
    const collectionInfo = await this.describeCollection(data);
    const res = await promisify(
      this.client,
      'ManualCompaction',
      {
        collectionID: collectionInfo.collectionID,
      },
      data.timeout || this.timeout
    );
    return res;
  }

  /**
   * Get compaction states of a targeted compaction id
   *
   * @param data
   *  | Property | Type | Description |
   *  | :-- | :-- | :-- |
   *  | compactionID | number or string | the id returned by compact |
   *  | timeout? | number | An optional duration of time in millisecond to allow for the RPC. If it is set to undefined, the client keeps waiting until the server responds or error occurs. Default is undefined       |
   *
   * @returns
   *  | Property | Description |
   *  | :-- | :-- |
   *  | status | { error_code: number, reason: string } |
   *  | state | the state of the compaction |
   *
   * #### Example
   *
   * ```
   *  new milvusClient(MILUVS_ADDRESS).getCompactionState({
   *    compactionID: compactionID,
   *  });
   * ```
   */
  async getCompactionState(
    data: GetCompactionStateReq
  ): Promise<GetCompactionStateResponse> {
    if (!data || !data.compactionID) {
      throw new Error(ERROR_REASONS.COMPACTION_ID_IS_REQUIRED);
    }
    const res = await promisify(
      this.client,
      'GetCompactionState',
      data,
      data.timeout || this.timeout
    );
    return res;
  }

  /**
   * Get compaction states of a targeted compaction id
   *
   * @param data
   *  | Property | Type | Description |
   *  | :-- | :-- | :-- |
   *  | compactionID | number or string | the id returned by compact |
   *  | timeout? | number | An optional duration of time in millisecond to allow for the RPC. If it is set to undefined, the client keeps waiting until the server responds or error occurs. Default is undefined |
   *
   * @returns
   *  | Property | Description |
   *  | :-- | :-- |
   *  | status | { error_code: number, reason: string } |
   *  | state | the state of the compaction |
   *
   * #### Example
   *
   * ```
   *  new milvusClient(MILUVS_ADDRESS).getCompactionStateWithPlans({
   *    compactionID: compactionID,
   *  });
   * ```
   */
  async getCompactionStateWithPlans(
    data: GetCompactionPlansReq
  ): Promise<GetCompactionPlansResponse> {
    if (!data || !data.compactionID) {
      throw new Error(ERROR_REASONS.COMPACTION_ID_IS_REQUIRED);
    }
    const res = await promisify(
      this.client,
      'GetCompactionStateWithPlans',
      data,
      data.timeout || this.timeout
    );
    return res;
  }

  /**
   * Get replicas
   *
   * @param data
   *  | Property | Type | Description |
   *  | :-- | :-- | :-- |
   *  | collectionID | number or string | the id returned by compact |
   *  | timeout? | number | An optional duration of time in millisecond to allow for the RPC. If it is set to undefined, the client keeps waiting until the server responds or error occurs. Default is undefined |
   *
   * @returns
   *  | Property | Description |
   *  | :-- | :-- |
   *  | status | { error_code: number, reason: string } |
   *  | ReplicaInfo[] | replica info array |
   *
   * #### Example
   *
   * ```
   *  new milvusClient(MILUVS_ADDRESS).getReplicas({
   *    collectionID: collectionID,
   *  });
   *
   * ```
   *
   * Return
   * ```
   * {
   *  replicas: [
   *     {
   *      partition_ids: [Array],
   *      shard_replicas: [Array],
   *      node_ids: [Array],
   *      replicaID: '436724291187770258',
   *      collectionID: '436777253933154305'
   *    }
   *  ],
   *  status: { error_code: 'Success', reason: '' }
   * }
   * ```
   */
  async getReplicas(data: GetReplicaReq): Promise<ReplicasResponse> {
    if (!data || !data.collectionID) {
      throw new Error(ERROR_REASONS.COLLECTION_ID_IS_REQUIRED);
    }
    const res = await promisify(
      this.client,
      'GetReplicas',
      data,
      data.timeout || this.timeout
    );
    return res;
  }

  /**
   * Get loading progress of a collection
   *
   * @param data
   *  | Property | Type | Description |
   *  | :-- | :-- | :-- |
   *  | collection_name | string | the name of the collection |
   *  | timeout? | number | An optional duration of time in millisecond to allow for the RPC. If it is set to undefined, the client keeps waiting until the server responds or error occurs. Default is undefined |
   *
   * @returns
   *  | Property | Description |
   *  | :-- | :-- |
   *  | status | { error_code: number, reason: string } |
   *  | total_row_num | the total number of rows in the collection |
   *  | total_loaded_row_num | the total number of loaded rows in the collection |
   *
   * @throws {Error} if `collection_name` property is not present in `data`
   *
   * #### Example
   *
   * ```
   *  new milvusClient(MILUVS_ADDRESS).getLoadingProgress({
   *    collection_name: 'my_collection',
   *  });
   * ```
   */
  async getLoadingProgress(
    data: GetLoadingProgressReq
  ): Promise<GetLoadingProgressResponse> {
    if (!data || !data.collection_name) {
      throw new Error(ERROR_REASONS.COLLECTION_NAME_IS_REQUIRED);
    }
    const res = await promisify(
      this.client,
      'GetLoadingProgress',
      data,
      data.timeout || this.timeout
    );
    return res;
  }

  /**
   * Get the loading state of a collection
   *
   * @param data
   *  | Property | Type | Description |
   *  | :-- | :-- | :-- |
   *  | collection_name | string | the name of the collection |
   *  | timeout? | number | An optional duration of time in milliseconds to allow for the RPC. If it is set to undefined, the client keeps waiting until the server responds or an error occurs. Default is undefined |
   *
   * @returns
   *  | Property | Description |
   *  | :-- | :-- |
   *  | status | { error_code: number, reason: string } |
   *  | state | the loading state of the collection |
   *
   * @throws {Error} if `collection_name` property is not present in `data`
   *
   * #### Example
   *
   * ```
   *  new milvusClient(MILUVS_ADDRESS).getLoadState({
   *    collection_name: 'my_collection',
   *  });
   * ```
   */
  async getLoadState(data: GetLoadStateReq): Promise<GetLoadStateResponse> {
    if (!data || !data.collection_name) {
      throw new Error(ERROR_REASONS.COLLECTION_NAME_IS_REQUIRED);
    }
    const res = await promisify(
      this.client,
      'GetLoadState',
      data,
      data.timeout || this.timeout
    );
    return res;
  }

<<<<<<< HEAD
  // alias
  listCollections = this.showCollections;
=======
  /**
   * Get the primary key field name
   *
   * @param data
   *  | Property | Type | Description |
   *  | :-- | :-- | :-- |
   *  | collection_name | string | the name of the collection |
   *  | timeout? | number | An optional duration of time in milliseconds to allow for the RPC. If it is set to undefined, the client keeps waiting until the server responds or an error occurs. Default is undefined |
   *
   * @returns
   *  | Property | Description |
   *  | :-- | :-- |
   *  | pkfield | the primary key field name |
   *
   * @throws {Error} if `collection_name` property is not present in `data`
   *
   * #### Example
   *
   * ```
   *  new milvusClient(MILUVS_ADDRESS).getPkFieldName({
   *    collection_name: 'my_collection',
   *  });
   * ```
   */
  async getPkFieldName(data: DescribeCollectionReq): Promise<string> {
    // get collection info
    const collectionInfo = await this.describeCollection(data);

    // pk field
    let pkField = '';
    // extract key information
    for (let i = 0; i < collectionInfo.schema.fields.length; i++) {
      const f = collectionInfo.schema.fields[i];

      // get pk field info
      if (f.is_primary_key) {
        pkField = f.name;
        break;
      }
    }

    return pkField;
  }
>>>>>>> 9d808102
}<|MERGE_RESOLUTION|>--- conflicted
+++ resolved
@@ -894,10 +894,8 @@
     return res;
   }
 
-<<<<<<< HEAD
   // alias
   listCollections = this.showCollections;
-=======
   /**
    * Get the primary key field name
    *
@@ -941,5 +939,4 @@
 
     return pkField;
   }
->>>>>>> 9d808102
 }
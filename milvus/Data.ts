--- conflicted
+++ resolved
@@ -191,21 +191,12 @@
    * @param data
    *  | Property                | Type                   |           Description              |
    *  | :---------------------- | :--------------------  | :-------------------------------  |
-<<<<<<< HEAD
-   *  | collection_name         | string                 |        collection name       |
-   *  | partition_names(optional)| string[]              |        partition name array       |
-   *  | expr(optional)           | string                |      scalar field filter    |
-   *  | search_params            | object        |   anns_field: vector field name <br/> topk: search result counts <br/> [metric_type](https://milvus.io/docs/v2.0.0/metric.md#floating#Similarity-Metrics) <br/>params: search params   |
-   *  | vectors                  | number[][]            |  the vector value you want to search   |
-   *  | output_fields(optional)  | string[]              |  define function will return which fields data  |
-=======
    *  | collection_name         | String                 |        Collection name       |
    *  | partition_names(optional)| String[]              |        Array of partition names       |
    *  | expr(optional)           | String                |      Scalar field filter expression    |
-   *  | search_params            | SearchParam[]         |  Search Params:  {key: "anns_field" \| "topk" \| "metric_type" \| "params";value: string;}   |
+   *  | search_params            | Object        |    anns_field: vector field name <br/> topk: search result counts <br/> [metric_type](https://milvus.io/docs/v2.0.0/metric.md#floating#Similarity-Metrics) <br/>params: search params   |
    *  | vectors                  | Number[][]            |  Original vector to search with  |
-   *  | output_fields(optional)  | String[]              |  Return scalar field  |
->>>>>>> f3091c55
+   *  | output_fields(optional)  | String[]              |  Support scalar field  |
    *  | vector_type              | enum                  |  Binary field -> 100, Float field -> 101  |
 
    * @return
@@ -384,11 +375,7 @@
    *  | Property    |           Description              |
    *  | :-------------| :-------------------------------  |
    *  | status        |  { error_code: number,reason:string } |
-<<<<<<< HEAD
-   *  | data   |  all fields data you defined in output_fields, {field_name: value}[] |
-=======
-   *  | fields_data   |  Data of all fields that you defined in `output_fields` |
->>>>>>> f3091c55
+   *  | data   |  Data of all fields that you defined in `output_fields`, {field_name: value}[] |
    *
    *
    * #### Example

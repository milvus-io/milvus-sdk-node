--- conflicted
+++ resolved
@@ -175,17 +175,13 @@
   aliases: string[];
   virtual_channel_names: string[]; // not useful for now
   physical_channel_names: string[]; // not useful for now
-<<<<<<< HEAD
   start_positions: string[];
   properties: string[];
   created_timestamp: string;
   created_utc_timestamp: string;
   shards_num: number;
-  collection_name: string;
-=======
   num_partitions?: string; // int64
   db_name: string;
->>>>>>> 850eee2a
 }
 
 export interface GetCompactionPlansResponse {

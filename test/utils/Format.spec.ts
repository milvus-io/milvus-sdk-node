--- conflicted
+++ resolved
@@ -29,12 +29,9 @@
   formatSearchData,
   buildSearchRequest,
   FieldSchema,
-<<<<<<< HEAD
   CreateCollectionReq,
-=======
   buildSearchParams,
   SearchSimpleReq,
->>>>>>> 17d86a73
 } from '../../milvus';
 
 describe('utils/format', () => {

import {
  promisify,
<<<<<<< HEAD
  getQueryIteratorExpr,
  DataTypeStringEnum,
  DEFAULT_MIN_INT64,
  getPKFieldExpr,
  getRangeFromSearchResult,
  SearchResultData,
=======
  getSparseDim,
  SparseFloatVector,
  getDataKey,
  DataType,
>>>>>>> 329d70e3
} from '../../milvus';

describe('Function API testing', () => {
  let pool: any;
  let client: any;

  beforeEach(() => {
    client = {
      testFunction: jest.fn((params, options, callback) =>
        callback(null, 'success')
      ),
    };
    pool = {
      acquire: jest.fn().mockResolvedValue(client),
      release: jest.fn(),
    };
  });

  it('should resolve with the result of the function call', async () => {
    const result = await promisify(pool, 'testFunction', {}, 1000);
    expect(result).toBe('success');
    expect(client.testFunction).toHaveBeenCalled();
    expect(pool.acquire).toHaveBeenCalled();
    expect(pool.release).toHaveBeenCalled();
  });

  it('should reject if the function call results in an error', async () => {
    client.testFunction = jest.fn((params, options, callback) =>
      callback('error')
    );
    await expect(promisify(pool, 'testFunction', {}, 1000)).rejects.toBe(
      'error'
    );
    expect(client.testFunction).toHaveBeenCalled();
    expect(pool.acquire).toHaveBeenCalled();
    expect(pool.release).toHaveBeenCalled();
  });

  it('should reject if the function call throws an exception', async () => {
    client.testFunction = jest.fn(() => {
      throw new Error('exception');
    });
    await expect(promisify(pool, 'testFunction', {}, 1000)).rejects.toThrow(
      'exception'
    );
    expect(pool.acquire).toHaveBeenCalled();
    expect(pool.release).toHaveBeenCalled();
  });

<<<<<<< HEAD
  it('should return varchar expression when cache does not exist', () => {
    const params = {
      expr: '',
      pkField: {
        name: 'id',
        data_type: DataTypeStringEnum.VarChar,
      },
      lastPkId: '',
    } as any;

    const result = getQueryIteratorExpr(params);

    expect(result).toBe("id > ''");
  });

  it('should return varchar expression when cache exists', () => {
    const params = {
      expr: '',
      pkField: {
        name: 'id',
        data_type: DataTypeStringEnum.VarChar,
      },
      lastPKId: 'abc',
    } as any;

    const result = getQueryIteratorExpr(params);

    expect(result).toBe("id > 'abc'");
  });

  it('should return varchar expression combined with iteratorExpr when expr is provided', () => {
    const params = {
      expr: 'field > 10',
      pkField: {
        name: 'id',
        data_type: DataTypeStringEnum.VarChar,
      },
      page: 1,
      lastPkId: '',
    } as any;

    const result = getQueryIteratorExpr(params);

    expect(result).toBe("id > '' && field > 10");
  });

  it('should return int64 expression when cache does not exist', () => {
    const params = {
      expr: '',
      pkField: {
        name: 'id',
        data_type: DataTypeStringEnum.Int64,
      },
      lastPkId: '',
    } as any;

    const result = getQueryIteratorExpr(params);

    expect(result).toBe(`id > ${DEFAULT_MIN_INT64}`);
  });

  it('should return int64 expression when cache exists', () => {
    const params = {
      expr: '',
      pkField: {
        name: 'id',
        data_type: DataTypeStringEnum.Int64,
      },
      lastPKId: 10,
    } as any;

    const result = getQueryIteratorExpr(params);

    expect(result).toBe('id > 10');
  });

  it('should return int64 expression combined with iteratorExpr when expr is provided and cache exists', () => {
    const params = {
      expr: 'field > 10',
      pkField: {
        name: 'id',
        data_type: DataTypeStringEnum.Int64,
      },
      lastPKId: 10,
    } as any;

    const result = getQueryIteratorExpr(params);

    expect(result).toBe('id > 10 && field > 10');
  });

  it('should return 0 radius when results are empty', () => {
    const results = [] as any;

    const result = getRangeFromSearchResult(results);

    expect(result).toEqual({
      radius: 0,
      lastDistance: 0,
    });
  });

  it('should return radius and lastDistance when results are not empty', () => {
    const results: SearchResultData[] = [
      {
        id: '1',
        score: 0.1,
      },
      {
        id: '2',
        score: 0.2,
      },
      {
        id: '3',
        score: 0.3,
      },
    ];

    const result = getRangeFromSearchResult(results);

    expect(result).toEqual({
      radius: 0.3 * 2 - 0.1,
      lastDistance: 0.3,
      id: '3',
    });
  });

  it('should return 0 radius when results contain only one item', () => {
    const results: SearchResultData[] = [
      {
        id: '1',
        score: 0.1,
      },
    ];

    const result = getRangeFromSearchResult(results);

    expect(result).toEqual({
      radius: 0.1 * 2 - 0.1,
      lastDistance: 0.1,
      id: '1',
    });
  });

  it('should return 0 radius when results contain only two items', () => {
    const results: SearchResultData[] = [
      {
        id: '1',
        score: 0.1,
      },
      {
        id: '2',
        score: 0.2,
      },
    ];

    const result = getRangeFromSearchResult(results);

    expect(result).toEqual({
      radius: 0.2 * 2 - 0.1,
      lastDistance: 0.2,
      id: '2',
    });
  });

  it('should return varchar expression when pk field is varchar', () => {
    const pkField: any = {
      name: 'id',
      data_type: DataTypeStringEnum.VarChar,
    };

    const result = getPKFieldExpr({
      pkField,
      value: 'abc',
    });

    expect(result).toBe("id != 'abc'");
  });

  it('should return int64 expression when pk field is int64', () => {
    const pkField: any = {
      name: 'id',
      data_type: DataTypeStringEnum.Int64,
    };

    const result = getPKFieldExpr({
      pkField,
      value: 10,
    });

    expect(result).toBe('id != 10');
  });

  it('should return int64 expression with condition when condition is provided', () => {
    const pkField: any = {
      name: 'id',
      data_type: DataTypeStringEnum.Int64,
    };

    const result = getPKFieldExpr({
      pkField,
      value: 10,
      condition: '>',
    });

    expect(result).toBe('id > 10');
  });

  it('should return int64 expression with condition and expr when expr is provided', () => {
    const pkField: any = {
      name: 'id',
      data_type: DataTypeStringEnum.Int64,
    };

    const result = getPKFieldExpr({
      pkField,
      value: 10,
      condition: '>',
      expr: 'field > 10',
    });

    expect(result).toBe('id > 10 && field > 10');
=======
  it('should return the correct dimension of the sparse vector', () => {
    const data = [
      { '0': 1, '1': 2, '2': 3 },
      { '0': 1, '1': 2, '2': 3, '3': 4 },
      { '0': 1, '1': 2 },
    ] as SparseFloatVector[];
    const result = getSparseDim(data);
    expect(result).toBe(4);
  });

  it('should return 0 for an empty array', () => {
    const data = [] as SparseFloatVector[];
    const result = getSparseDim(data);
    expect(result).toBe(0);
  });

  it('should return the correct dimension when the sparse vectors have different lengths', () => {
    const data = [
      { '0': 1, '1': 2, '2': 3, '3': 4, '4': 5 },
      { '0': 1, '1': 2 },
      { '0': 1, '1': 2, '2': 3, '3': 4 },
    ] as SparseFloatVector[];
    const result = getSparseDim(data);
    expect(result).toBe(5);
  });

  it('should return the correct data key for each data type without camel case conversion', () => {
    expect(getDataKey(DataType.FloatVector)).toEqual('float_vector');
    expect(getDataKey(DataType.Float16Vector)).toEqual('float16_vector');
    expect(getDataKey(DataType.BFloat16Vector)).toEqual('bfloat16_vector');
    expect(getDataKey(DataType.BinaryVector)).toEqual('binary_vector');
    expect(getDataKey(DataType.SparseFloatVector)).toEqual(
      'sparse_float_vector'
    );
    expect(getDataKey(DataType.Double)).toEqual('double_data');
    expect(getDataKey(DataType.Float)).toEqual('float_data');
    expect(getDataKey(DataType.Int64)).toEqual('long_data');
    expect(getDataKey(DataType.Int32)).toEqual('int_data');
    expect(getDataKey(DataType.Int16)).toEqual('int_data');
    expect(getDataKey(DataType.Int8)).toEqual('int_data');
    expect(getDataKey(DataType.Bool)).toEqual('bool_data');
    expect(getDataKey(DataType.VarChar)).toEqual('string_data');
    expect(getDataKey(DataType.Array)).toEqual('array_data');
    expect(getDataKey(DataType.JSON)).toEqual('json_data');
    expect(getDataKey(DataType.None)).toEqual('none');
  });

  it('should return the correct data key for each data type with camel case conversion', () => {
    expect(getDataKey(DataType.FloatVector, true)).toEqual('floatVector');
    expect(getDataKey(DataType.Float16Vector, true)).toEqual('float16Vector');
    expect(getDataKey(DataType.BFloat16Vector, true)).toEqual('bfloat16Vector');
    expect(getDataKey(DataType.BinaryVector, true)).toEqual('binaryVector');
    expect(getDataKey(DataType.SparseFloatVector, true)).toEqual(
      'sparseFloatVector'
    );
    expect(getDataKey(DataType.Double, true)).toEqual('doubleData');
    expect(getDataKey(DataType.Float, true)).toEqual('floatData');
    expect(getDataKey(DataType.Int64, true)).toEqual('longData');
    expect(getDataKey(DataType.Int32, true)).toEqual('intData');
    expect(getDataKey(DataType.Int16, true)).toEqual('intData');
    expect(getDataKey(DataType.Int8, true)).toEqual('intData');
    expect(getDataKey(DataType.Bool, true)).toEqual('boolData');
    expect(getDataKey(DataType.VarChar, true)).toEqual('stringData');
    expect(getDataKey(DataType.Array, true)).toEqual('arrayData');
    expect(getDataKey(DataType.JSON, true)).toEqual('jsonData');
    expect(getDataKey(DataType.None, true)).toEqual('none');
>>>>>>> 329d70e3
  });
});<|MERGE_RESOLUTION|>--- conflicted
+++ resolved
@@ -1,18 +1,15 @@
 import {
   promisify,
-<<<<<<< HEAD
   getQueryIteratorExpr,
   DataTypeStringEnum,
   DEFAULT_MIN_INT64,
   getPKFieldExpr,
   getRangeFromSearchResult,
   SearchResultData,
-=======
   getSparseDim,
   SparseFloatVector,
   getDataKey,
   DataType,
->>>>>>> 329d70e3
 } from '../../milvus';
 
 describe('Function API testing', () => {
@@ -62,7 +59,6 @@
     expect(pool.release).toHaveBeenCalled();
   });
 
-<<<<<<< HEAD
   it('should return varchar expression when cache does not exist', () => {
     const params = {
       expr: '',
@@ -285,7 +281,7 @@
     });
 
     expect(result).toBe('id > 10 && field > 10');
-=======
+  });
   it('should return the correct dimension of the sparse vector', () => {
     const data = [
       { '0': 1, '1': 2, '2': 3 },
@@ -352,6 +348,5 @@
     expect(getDataKey(DataType.Array, true)).toEqual('arrayData');
     expect(getDataKey(DataType.JSON, true)).toEqual('jsonData');
     expect(getDataKey(DataType.None, true)).toEqual('none');
->>>>>>> 329d70e3
   });
 });
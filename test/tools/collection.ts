--- conflicted
+++ resolved
@@ -1,21 +1,14 @@
-<<<<<<< HEAD
-import { DataType, ConsistencyLevelEnum } from '../../milvus';
 import {
-  VECTOR_FIELD_NAME,
   MAX_CAPACITY,
   MAX_LENGTH,
   DEFAULT_NUM_VALUE,
   DEFAULT_STRING_VALUE,
 } from './const';
-=======
 import {
   DataType,
   ConsistencyLevelEnum,
-  FunctionType,
   Function,
 } from '../../milvus';
-import { MAX_CAPACITY, MAX_LENGTH } from './const';
->>>>>>> ab7357d9
 import { GENERATE_VECTOR_NAME } from './';
 
 export const dynamicFields = [

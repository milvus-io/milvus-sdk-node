--- conflicted
+++ resolved
@@ -52,14 +52,11 @@
       data: generateInsertData(createCollectionParams.fields, 1024),
     });
 
-<<<<<<< HEAD
     await milvusClient.flush({
       collection_names: [COLLECTION_NAME],
     });
 
-=======
     // create index
->>>>>>> 6ed7f2ed
     await milvusClient.createIndex({
       index_name: INDEX_NAME,
       collection_name: COLLECTION_NAME,

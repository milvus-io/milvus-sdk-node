--- conflicted
+++ resolved
@@ -14,11 +14,7 @@
 } from './tools';
 import { timeoutTest } from './tools';
 
-<<<<<<< HEAD
-const milvusClient = new MilvusClient({ address: IP, debug: false });
-=======
 const milvusClient = new MilvusClient({ address: IP });
->>>>>>> 12066e43
 const COLLECTION_NAME = GENERATE_NAME();
 const NUMBER_DIM_COLLECTION_NAME = GENERATE_NAME();
 const NEW_COLLECTION_NAME = GENERATE_NAME();

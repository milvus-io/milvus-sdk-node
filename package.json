{
  "name": "@zilliz/milvus2-sdk-node",
  "author": "Zilliz",
  "milvusVersion": "v2.5.2",
<<<<<<< HEAD
  "version": "2.5.3",
=======
  "version": "2.5.4",
>>>>>>> 66ae49ac
  "main": "dist/milvus",
  "files": [
    "dist"
  ],
  "scripts": {
    "pre": "git submodule update --remote && rm -rf proto/proto/google && mkdir -p proto/proto/google/protobuf && wget https://raw.githubusercontent.com/protocolbuffers/protobuf/main/src/google/protobuf/descriptor.proto -O proto/proto/google/protobuf/descriptor.proto",
    "build": "rm -rf dist && tsc --declaration && node build.js",
    "test": "NODE_ENV=dev jest",
    "test-cloud": "NODE_ENV=dev jest test/http --testPathIgnorePatterns=none",
    "bench": "ts-node test/tools/bench.ts",
    "coverage": "NODE_ENV=dev jest --coverage=true --config jest.config.js --no-cache",
    "build-test": " yarn build && NODE_ENV=dev jest test/build/Collection.spec.ts --testPathIgnorePatterns=none",
    "example": "npx ts-node",
    "doc": "rm -rf docs && npx typedoc",
    "doc-json": "npx typedoc milvus --json"
  },
  "dependencies": {
    "@grpc/grpc-js": "^1.12.1",
    "@grpc/proto-loader": "^0.7.10",
    "@petamoriken/float16": "^3.8.6",
    "dayjs": "^1.11.7",
    "generic-pool": "^3.9.0",
    "lru-cache": "^9.1.2",
    "protobufjs": "^7.2.6",
    "winston": "^3.9.0"
  },
  "devDependencies": {
    "@babel/plugin-transform-modules-commonjs": "^7.21.5",
    "@types/jest": "^29.5.1",
    "@types/node-fetch": "^2.6.8",
    "jest": "^29.5.0",
    "long": "^5.2.3",
    "node-fetch": "2",
    "ts-jest": "^29.1.0",
    "ts-node": "^10.9.1",
    "typedoc": "^0.24.7",
    "typescript": "^5.0.4"
  },
  "publishConfig": {
    "access": "public"
  }
}<|MERGE_RESOLUTION|>--- conflicted
+++ resolved
@@ -2,11 +2,7 @@
   "name": "@zilliz/milvus2-sdk-node",
   "author": "Zilliz",
   "milvusVersion": "v2.5.2",
-<<<<<<< HEAD
-  "version": "2.5.3",
-=======
   "version": "2.5.4",
->>>>>>> 66ae49ac
   "main": "dist/milvus",
   "files": [
     "dist"
